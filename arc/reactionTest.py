--- conflicted
+++ resolved
@@ -724,12 +724,7 @@
         self.assertTrue(check_atom_map(rxn_4))
 
         # 5. representative reactions from RMG families
-<<<<<<< HEAD
-
-
-=======
         
->>>>>>> 4bdfafdf
         # H_Abstraction: C3H6O + C4H9O <=> C3H5O + C4H10O
         c3h6o_xyz = {'coords': ((-1.0614352911982476, -0.35086070951203013, 0.3314546936475969),
                                 (0.08232694092180896, 0.5949821397504677, 0.020767511136565348),
